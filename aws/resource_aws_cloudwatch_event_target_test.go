--- conflicted
+++ resolved
@@ -13,11 +13,8 @@
 	"github.com/hashicorp/terraform-plugin-sdk/v2/helper/acctest"
 	"github.com/hashicorp/terraform-plugin-sdk/v2/helper/resource"
 	"github.com/hashicorp/terraform-plugin-sdk/v2/terraform"
-<<<<<<< HEAD
 	"github.com/terraform-providers/terraform-provider-aws/aws/internal/naming"
-=======
 	"github.com/terraform-providers/terraform-provider-aws/aws/internal/service/cloudwatchevents/lister"
->>>>>>> 6f1a4eeb
 )
 
 func init() {
@@ -39,16 +36,6 @@
 
 	rulesInput := &events.ListRulesInput{}
 
-<<<<<<< HEAD
-		if testSweepSkipSweepError(err) {
-			log.Printf("[WARN] Skipping CloudWatch Events Target sweep for %s: %s", region, err)
-			return nil
-		}
-
-		if err != nil {
-			return fmt.Errorf("Error retrieving CloudWatch Events Targets: %w", err)
-		}
-=======
 	err = lister.ListRulesPages(conn, rulesInput, func(rulesPage *events.ListRulesOutput, lastRulesPage bool) bool {
 		if rulesPage == nil {
 			return !lastRulesPage
@@ -57,7 +44,6 @@
 		for _, rule := range rulesPage.Rules {
 			rulesCount++
 			ruleName := aws.StringValue(rule.Name)
->>>>>>> 6f1a4eeb
 
 			log.Printf("[INFO] Deleting CloudWatch Events targets for rule (%s)", ruleName)
 			targetsInput := &events.ListTargetsByRuleInput{
@@ -65,14 +51,9 @@
 				Limit: aws.Int64(100), // Set limit to allowed maximum to prevent API throttling
 			}
 
-<<<<<<< HEAD
-				if err != nil {
-					return fmt.Errorf("Error retrieving CloudWatch Events Targets: %w", err)
-=======
 			err := lister.ListTargetsByRulePages(conn, targetsInput, func(targetsPage *events.ListTargetsByRuleOutput, lastTargetsPage bool) bool {
 				if targetsPage == nil {
 					return !lastTargetsPage
->>>>>>> 6f1a4eeb
 				}
 
 				for _, target := range targetsPage.Targets {
@@ -84,20 +65,12 @@
 					}
 					targetID := aws.StringValue(target.Id)
 
-<<<<<<< HEAD
-					log.Printf("[INFO] Deleting CloudWatch Events Rule (%s) Target: %s", ruleName, targetID)
-					_, err := conn.RemoveTargets(removeTargetsInput)
-
-					if err != nil {
-						return fmt.Errorf("Error deleting CloudWatch Events Rule (%s) Target %s: %w", ruleName, targetID, err)
-=======
 					log.Printf("[INFO] Deleting CloudWatch Events target (%s/%s)", ruleName, targetID)
 					_, err := conn.RemoveTargets(removeTargetsInput)
 
 					if err != nil {
 						sweeperErrs = multierror.Append(sweeperErrs, fmt.Errorf("Error deleting CloudWatch Events target (%s/%s): %w", ruleName, targetID, err))
 						continue
->>>>>>> 6f1a4eeb
 					}
 				}
 
@@ -555,12 +528,7 @@
 		}
 
 		conn := testAccProvider.Meta().(*AWSClient).cloudwatcheventsconn
-<<<<<<< HEAD
-		t, err := findEventTargetById(rs.Primary.Attributes["target_id"],
-			rs.Primary.Attributes["rule"], rs.Primary.Attributes["event_bus_name"], nil, conn)
-=======
-		t, err := findEventTargetById(conn, rs.Primary.Attributes["target_id"], rs.Primary.Attributes["rule"])
->>>>>>> 6f1a4eeb
+		t, err := findEventTargetById(conn, rs.Primary.Attributes["target_id"], rs.Primary.Attributes["rule"], rs.Primary.Attributes["event_bus_name"])
 		if err != nil {
 			return fmt.Errorf("Event Target not found: %w", err)
 		}
@@ -579,17 +547,10 @@
 			continue
 		}
 
-<<<<<<< HEAD
-		t, err := findEventTargetById(rs.Primary.Attributes["target_id"],
-			rs.Primary.Attributes["rule"], "", nil, conn)
-		if err == nil {
-			return fmt.Errorf("CloudWatch Events Target %q still exists: %s", rs.Primary.ID, t)
-=======
-		t, err := findEventTargetById(conn, rs.Primary.Attributes["target_id"], rs.Primary.Attributes["rule"])
+		t, err := findEventTargetById(conn, rs.Primary.Attributes["target_id"], rs.Primary.Attributes["rule"], rs.Primary.Attributes["event_bus_name"])
 		if err == nil {
 			return fmt.Errorf("CloudWatch Events Target %q still exists: %s",
 				rs.Primary.ID, t)
->>>>>>> 6f1a4eeb
 		}
 	}
 
