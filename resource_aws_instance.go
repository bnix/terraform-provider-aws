package aws

import (
	"bytes"
	"crypto/sha1"
	"encoding/base64"
	"encoding/hex"
	"fmt"
	"log"
	"strings"
	"time"

	"github.com/aws/aws-sdk-go/aws"
	"github.com/aws/aws-sdk-go/aws/awserr"
	"github.com/aws/aws-sdk-go/service/ec2"
	"github.com/hashicorp/terraform/helper/hashcode"
	"github.com/hashicorp/terraform/helper/resource"
	"github.com/hashicorp/terraform/helper/schema"
)

func resourceAwsInstance() *schema.Resource {
	return &schema.Resource{
		Create: resourceAwsInstanceCreate,
		Read:   resourceAwsInstanceRead,
		Update: resourceAwsInstanceUpdate,
		Delete: resourceAwsInstanceDelete,

		SchemaVersion: 1,
		MigrateState:  resourceAwsInstanceMigrateState,

		Schema: map[string]*schema.Schema{
			"ami": &schema.Schema{
				Type:     schema.TypeString,
				Required: true,
				ForceNew: true,
			},

			"associate_public_ip_address": &schema.Schema{
				Type:     schema.TypeBool,
				ForceNew: true,
				Optional: true,
			},

			"availability_zone": &schema.Schema{
				Type:     schema.TypeString,
				Optional: true,
				Computed: true,
				ForceNew: true,
			},

			"placement_group": &schema.Schema{
				Type:     schema.TypeString,
				Optional: true,
				Computed: true,
				ForceNew: true,
			},

			"instance_type": &schema.Schema{
				Type:     schema.TypeString,
				Required: true,
				ForceNew: true,
			},

			"key_name": &schema.Schema{
				Type:     schema.TypeString,
				Optional: true,
				ForceNew: true,
				Computed: true,
			},

			"subnet_id": &schema.Schema{
				Type:     schema.TypeString,
				Optional: true,
				Computed: true,
				ForceNew: true,
			},

			"private_ip": &schema.Schema{
				Type:     schema.TypeString,
				Optional: true,
				ForceNew: true,
				Computed: true,
			},

			"source_dest_check": &schema.Schema{
				Type:     schema.TypeBool,
				Optional: true,
				Default:  true,
			},

			"user_data": &schema.Schema{
				Type:     schema.TypeString,
				Optional: true,
				ForceNew: true,
				StateFunc: func(v interface{}) string {
					switch v.(type) {
					case string:
						hash := sha1.Sum([]byte(v.(string)))
						return hex.EncodeToString(hash[:])
					default:
						return ""
					}
				},
			},

			"security_groups": &schema.Schema{
				Type:     schema.TypeSet,
				Optional: true,
				Computed: true,
				ForceNew: true,
				Elem:     &schema.Schema{Type: schema.TypeString},
				Set:      schema.HashString,
			},

			"vpc_security_group_ids": &schema.Schema{
				Type:     schema.TypeSet,
				Optional: true,
				Computed: true,
				Elem:     &schema.Schema{Type: schema.TypeString},
				Set: func(v interface{}) int {
					return hashcode.String(v.(string))
				},
			},

			"public_dns": &schema.Schema{
				Type:     schema.TypeString,
				Computed: true,
			},

			"public_ip": &schema.Schema{
				Type:     schema.TypeString,
				Computed: true,
			},

			"private_dns": &schema.Schema{
				Type:     schema.TypeString,
				Computed: true,
			},

			"ebs_optimized": &schema.Schema{
				Type:     schema.TypeBool,
				Optional: true,
			},

			"disable_api_termination": &schema.Schema{
				Type:     schema.TypeBool,
				Optional: true,
			},

			"instance_initiated_shutdown_behavior": &schema.Schema{
				Type:     schema.TypeString,
				Optional: true,
			},

			"monitoring": &schema.Schema{
				Type:     schema.TypeBool,
				Optional: true,
			},

			"iam_instance_profile": &schema.Schema{
				Type:     schema.TypeString,
				ForceNew: true,
				Optional: true,
			},

			"tenancy": &schema.Schema{
				Type:     schema.TypeString,
				Optional: true,
				Computed: true,
				ForceNew: true,
			},

			"tags": tagsSchema(),

			"block_device": &schema.Schema{
				Type:     schema.TypeMap,
				Optional: true,
				Removed:  "Split out into three sub-types; see Changelog and Docs",
			},

			"ebs_block_device": &schema.Schema{
				Type:     schema.TypeSet,
				Optional: true,
				Computed: true,
				Elem: &schema.Resource{
					Schema: map[string]*schema.Schema{
						"delete_on_termination": &schema.Schema{
							Type:     schema.TypeBool,
							Optional: true,
							Default:  true,
							ForceNew: true,
						},

						"device_name": &schema.Schema{
							Type:     schema.TypeString,
							Required: true,
							ForceNew: true,
						},

						"encrypted": &schema.Schema{
							Type:     schema.TypeBool,
							Optional: true,
							Computed: true,
							ForceNew: true,
						},

						"iops": &schema.Schema{
							Type:     schema.TypeInt,
							Optional: true,
							Computed: true,
							ForceNew: true,
						},

						"snapshot_id": &schema.Schema{
							Type:     schema.TypeString,
							Optional: true,
							Computed: true,
							ForceNew: true,
						},

						"volume_size": &schema.Schema{
							Type:     schema.TypeInt,
							Optional: true,
							Computed: true,
							ForceNew: true,
						},

						"volume_type": &schema.Schema{
							Type:     schema.TypeString,
							Optional: true,
							Computed: true,
							ForceNew: true,
						},
					},
				},
				Set: func(v interface{}) int {
					var buf bytes.Buffer
					m := v.(map[string]interface{})
					buf.WriteString(fmt.Sprintf("%s-", m["device_name"].(string)))
					buf.WriteString(fmt.Sprintf("%s-", m["snapshot_id"].(string)))
					return hashcode.String(buf.String())
				},
			},

			"ephemeral_block_device": &schema.Schema{
				Type:     schema.TypeSet,
				Optional: true,
				Computed: true,
				ForceNew: true,
				Elem: &schema.Resource{
					Schema: map[string]*schema.Schema{
						"device_name": &schema.Schema{
							Type:     schema.TypeString,
							Required: true,
						},

						"virtual_name": &schema.Schema{
							Type:     schema.TypeString,
							Required: true,
						},
					},
				},
				Set: func(v interface{}) int {
					var buf bytes.Buffer
					m := v.(map[string]interface{})
					buf.WriteString(fmt.Sprintf("%s-", m["device_name"].(string)))
					buf.WriteString(fmt.Sprintf("%s-", m["virtual_name"].(string)))
					return hashcode.String(buf.String())
				},
			},

			"root_block_device": &schema.Schema{
				// TODO: This is a set because we don't support singleton
				//       sub-resources today. We'll enforce that the set only ever has
				//       length zero or one below. When TF gains support for
				//       sub-resources this can be converted.
				Type:     schema.TypeSet,
				Optional: true,
				Computed: true,
				Elem: &schema.Resource{
					// "You can only modify the volume size, volume type, and Delete on
					// Termination flag on the block device mapping entry for the root
					// device volume." - bit.ly/ec2bdmap
					Schema: map[string]*schema.Schema{
						"delete_on_termination": &schema.Schema{
							Type:     schema.TypeBool,
							Optional: true,
							Default:  true,
							ForceNew: true,
						},

						"iops": &schema.Schema{
							Type:     schema.TypeInt,
							Optional: true,
							Computed: true,
							ForceNew: true,
						},

						"volume_size": &schema.Schema{
							Type:     schema.TypeInt,
							Optional: true,
							Computed: true,
							ForceNew: true,
						},

						"volume_type": &schema.Schema{
							Type:     schema.TypeString,
							Optional: true,
							Computed: true,
							ForceNew: true,
						},
					},
				},
				Set: func(v interface{}) int {
					// there can be only one root device; no need to hash anything
					return 0
				},
			},
		},
	}
}

func resourceAwsInstanceCreate(d *schema.ResourceData, meta interface{}) error {
	conn := meta.(*AWSClient).ec2conn

	instanceOpts, err := buildAwsInstanceOpts(d, meta)
	if err != nil {
		return err
	}

	// Build the creation struct
	runOpts := &ec2.RunInstancesInput{
<<<<<<< HEAD
		BlockDeviceMappings:               instanceOpts.BlockDeviceMappings,
		DisableAPITermination:             instanceOpts.DisableAPITermination,
		EBSOptimized:                      instanceOpts.EBSOptimized,
		Monitoring:                        instanceOpts.Monitoring,
		IAMInstanceProfile:                instanceOpts.IAMInstanceProfile,
		ImageID:                           instanceOpts.ImageID,
		InstanceType:                      instanceOpts.InstanceType,
		InstanceInitiatedShutdownBehavior: instanceOpts.InstanceInitiatedShutdownBehavior,
		KeyName:           instanceOpts.KeyName,
		MaxCount:          aws.Int64(int64(1)),
		MinCount:          aws.Int64(int64(1)),
		NetworkInterfaces: instanceOpts.NetworkInterfaces,
		Placement:         instanceOpts.Placement,
		PrivateIPAddress:  instanceOpts.PrivateIPAddress,
		SecurityGroupIDs:  instanceOpts.SecurityGroupIDs,
		SecurityGroups:    instanceOpts.SecurityGroups,
		SubnetID:          instanceOpts.SubnetID,
		UserData:          instanceOpts.UserData64,
=======
		BlockDeviceMappings:   instanceOpts.BlockDeviceMappings,
		DisableApiTermination: instanceOpts.DisableAPITermination,
		EbsOptimized:          instanceOpts.EBSOptimized,
		Monitoring:            instanceOpts.Monitoring,
		IamInstanceProfile:    instanceOpts.IAMInstanceProfile,
		ImageId:               instanceOpts.ImageID,
		InstanceType:          instanceOpts.InstanceType,
		KeyName:               instanceOpts.KeyName,
		MaxCount:              aws.Int64(int64(1)),
		MinCount:              aws.Int64(int64(1)),
		NetworkInterfaces:     instanceOpts.NetworkInterfaces,
		Placement:             instanceOpts.Placement,
		PrivateIpAddress:      instanceOpts.PrivateIPAddress,
		SecurityGroupIds:      instanceOpts.SecurityGroupIDs,
		SecurityGroups:        instanceOpts.SecurityGroups,
		SubnetId:              instanceOpts.SubnetID,
		UserData:              instanceOpts.UserData64,
>>>>>>> f9fac0bc
	}

	// Create the instance
	log.Printf("[DEBUG] Run configuration: %s", runOpts)

	var runResp *ec2.Reservation
	for i := 0; i < 5; i++ {
		runResp, err = conn.RunInstances(runOpts)
		if awsErr, ok := err.(awserr.Error); ok {
			// IAM profiles can take ~10 seconds to propagate in AWS:
			//  http://docs.aws.amazon.com/AWSEC2/latest/UserGuide/iam-roles-for-amazon-ec2.html#launch-instance-with-role-console
			if awsErr.Code() == "InvalidParameterValue" && strings.Contains(awsErr.Message(), "Invalid IAM Instance Profile") {
				log.Printf("[DEBUG] Invalid IAM Instance Profile referenced, retrying...")
				time.Sleep(2 * time.Second)
				continue
			}
		}
		break
	}
	if err != nil {
		return fmt.Errorf("Error launching source instance: %s", err)
	}

	instance := runResp.Instances[0]
	log.Printf("[INFO] Instance ID: %s", *instance.InstanceId)

	// Store the resulting ID so we can look this up later
	d.SetId(*instance.InstanceId)

	// Wait for the instance to become running so we can get some attributes
	// that aren't available until later.
	log.Printf(
		"[DEBUG] Waiting for instance (%s) to become running",
		*instance.InstanceId)

	stateConf := &resource.StateChangeConf{
		Pending:    []string{"pending"},
		Target:     "running",
		Refresh:    InstanceStateRefreshFunc(conn, *instance.InstanceId),
		Timeout:    10 * time.Minute,
		Delay:      10 * time.Second,
		MinTimeout: 3 * time.Second,
	}

	instanceRaw, err := stateConf.WaitForState()
	if err != nil {
		return fmt.Errorf(
			"Error waiting for instance (%s) to become ready: %s",
			*instance.InstanceId, err)
	}

	instance = instanceRaw.(*ec2.Instance)

	// Initialize the connection info
	if instance.PublicIpAddress != nil {
		d.SetConnInfo(map[string]string{
			"type": "ssh",
			"host": *instance.PublicIpAddress,
		})
	} else if instance.PrivateIpAddress != nil {
		d.SetConnInfo(map[string]string{
			"type": "ssh",
			"host": *instance.PrivateIpAddress,
		})
	}

	// Set our attributes
	if err := resourceAwsInstanceRead(d, meta); err != nil {
		return err
	}

	// Update if we need to
	return resourceAwsInstanceUpdate(d, meta)
}

func resourceAwsInstanceRead(d *schema.ResourceData, meta interface{}) error {
	conn := meta.(*AWSClient).ec2conn

	resp, err := conn.DescribeInstances(&ec2.DescribeInstancesInput{
		InstanceIds: []*string{aws.String(d.Id())},
	})
	if err != nil {
		// If the instance was not found, return nil so that we can show
		// that the instance is gone.
		if ec2err, ok := err.(awserr.Error); ok && ec2err.Code() == "InvalidInstanceID.NotFound" {
			d.SetId("")
			return nil
		}

		// Some other error, report it
		return err
	}

	// If nothing was found, then return no state
	if len(resp.Reservations) == 0 {
		d.SetId("")
		return nil
	}

	instance := resp.Reservations[0].Instances[0]

	// If the instance is terminated, then it is gone
	if *instance.State.Name == "terminated" {
		d.SetId("")
		return nil
	}

	if instance.Placement != nil {
		d.Set("availability_zone", instance.Placement.AvailabilityZone)
	}
	if instance.Placement.Tenancy != nil {
		d.Set("tenancy", instance.Placement.Tenancy)
	}

	d.Set("ami", instance.ImageId)
	d.Set("instance_type", instance.InstanceType)
	d.Set("key_name", instance.KeyName)
	d.Set("public_dns", instance.PublicDnsName)
	d.Set("public_ip", instance.PublicIpAddress)
	d.Set("private_dns", instance.PrivateDnsName)
	d.Set("private_ip", instance.PrivateIpAddress)
	if len(instance.NetworkInterfaces) > 0 {
		d.Set("subnet_id", instance.NetworkInterfaces[0].SubnetId)
	} else {
		d.Set("subnet_id", instance.SubnetId)
	}
	d.Set("ebs_optimized", instance.EbsOptimized)

	if instance.Monitoring != nil && instance.Monitoring.State != nil {
		monitoringState := *instance.Monitoring.State
		d.Set("monitoring", monitoringState == "enabled" || monitoringState == "pending")
	}

	d.Set("tags", tagsToMap(instance.Tags))

	// Determine whether we're referring to security groups with
	// IDs or names. We use a heuristic to figure this out. By default,
	// we use IDs if we're in a VPC. However, if we previously had an
	// all-name list of security groups, we use names. Or, if we had any
	// IDs, we use IDs.
	useID := instance.SubnetId != nil && *instance.SubnetId != ""
	if v := d.Get("security_groups"); v != nil {
		match := useID
		sgs := v.(*schema.Set).List()
		if len(sgs) > 0 {
			match = false
			for _, v := range v.(*schema.Set).List() {
				if strings.HasPrefix(v.(string), "sg-") {
					match = true
					break
				}
			}
		}

		useID = match
	}

	// Build up the security groups
	sgs := make([]string, 0, len(instance.SecurityGroups))
	if useID {
		for _, sg := range instance.SecurityGroups {
			sgs = append(sgs, *sg.GroupId)
		}
		log.Printf("[DEBUG] Setting Security Group IDs: %#v", sgs)
		if err := d.Set("vpc_security_group_ids", sgs); err != nil {
			return err
		}
	} else {
		for _, sg := range instance.SecurityGroups {
			sgs = append(sgs, *sg.GroupName)
		}
		log.Printf("[DEBUG] Setting Security Group Names: %#v", sgs)
		if err := d.Set("security_groups", sgs); err != nil {
			return err
		}
	}

	if err := readBlockDevices(d, instance, conn); err != nil {
		return err
	}

	return nil
}

func resourceAwsInstanceUpdate(d *schema.ResourceData, meta interface{}) error {
	conn := meta.(*AWSClient).ec2conn

	d.Partial(true)
	if err := setTags(conn, d); err != nil {
		return err
	} else {
		d.SetPartial("tags")
	}

	// SourceDestCheck can only be set on VPC instances
	if d.Get("subnet_id").(string) != "" {
		log.Printf("[INFO] Modifying instance %s", d.Id())
		_, err := conn.ModifyInstanceAttribute(&ec2.ModifyInstanceAttributeInput{
			InstanceId: aws.String(d.Id()),
			SourceDestCheck: &ec2.AttributeBooleanValue{
				Value: aws.Bool(d.Get("source_dest_check").(bool)),
			},
		})
		if err != nil {
			return err
		}
	}

	if d.HasChange("vpc_security_group_ids") {
		var groups []*string
		if v := d.Get("vpc_security_group_ids").(*schema.Set); v.Len() > 0 {
			for _, v := range v.List() {
				groups = append(groups, aws.String(v.(string)))
			}
		}
		_, err := conn.ModifyInstanceAttribute(&ec2.ModifyInstanceAttributeInput{
			InstanceId: aws.String(d.Id()),
			Groups:     groups,
		})
		if err != nil {
			return err
		}
	}

	if d.HasChange("disable_api_termination") {
		_, err := conn.ModifyInstanceAttribute(&ec2.ModifyInstanceAttributeInput{
			InstanceId: aws.String(d.Id()),
			DisableApiTermination: &ec2.AttributeBooleanValue{
				Value: aws.Bool(d.Get("disable_api_termination").(bool)),
			},
		})
		if err != nil {
			return err
		}
	}

	if d.HasChange("instance_initiated_shutdown_behavior") {
		log.Printf("[INFO] Modifying instance %s", d.Id())
		_, err := conn.ModifyInstanceAttribute(&ec2.ModifyInstanceAttributeInput{
			InstanceID: aws.String(d.Id()),
			InstanceInitiatedShutdownBehavior: &ec2.AttributeValue{
				Value: aws.String(d.Get("instance_initiated_shutdown_behavior").(string)),
			},
		})
		if err != nil {
			return err
		}
	}

	if d.HasChange("monitoring") {
		var mErr error
		if d.Get("monitoring").(bool) {
			log.Printf("[DEBUG] Enabling monitoring for Instance (%s)", d.Id())
			_, mErr = conn.MonitorInstances(&ec2.MonitorInstancesInput{
				InstanceIds: []*string{aws.String(d.Id())},
			})
		} else {
			log.Printf("[DEBUG] Disabling monitoring for Instance (%s)", d.Id())
			_, mErr = conn.UnmonitorInstances(&ec2.UnmonitorInstancesInput{
				InstanceIds: []*string{aws.String(d.Id())},
			})
		}
		if mErr != nil {
			return fmt.Errorf("[WARN] Error updating Instance monitoring: %s", mErr)
		}
	}

	// TODO(mitchellh): wait for the attributes we modified to
	// persist the change...

	d.Partial(false)

	return resourceAwsInstanceRead(d, meta)
}

func resourceAwsInstanceDelete(d *schema.ResourceData, meta interface{}) error {
	conn := meta.(*AWSClient).ec2conn

	if err := awsTerminateInstance(conn, d.Id()); err != nil {
		return err
	}

	d.SetId("")
	return nil
}

// InstanceStateRefreshFunc returns a resource.StateRefreshFunc that is used to watch
// an EC2 instance.
func InstanceStateRefreshFunc(conn *ec2.EC2, instanceID string) resource.StateRefreshFunc {
	return func() (interface{}, string, error) {
		resp, err := conn.DescribeInstances(&ec2.DescribeInstancesInput{
			InstanceIds: []*string{aws.String(instanceID)},
		})
		if err != nil {
			if ec2err, ok := err.(awserr.Error); ok && ec2err.Code() == "InvalidInstanceID.NotFound" {
				// Set this to nil as if we didn't find anything.
				resp = nil
			} else {
				log.Printf("Error on InstanceStateRefresh: %s", err)
				return nil, "", err
			}
		}

		if resp == nil || len(resp.Reservations) == 0 || len(resp.Reservations[0].Instances) == 0 {
			// Sometimes AWS just has consistency issues and doesn't see
			// our instance yet. Return an empty state.
			return nil, "", nil
		}

		i := resp.Reservations[0].Instances[0]
		return i, *i.State.Name, nil
	}
}

func readBlockDevices(d *schema.ResourceData, instance *ec2.Instance, conn *ec2.EC2) error {
	ibds, err := readBlockDevicesFromInstance(instance, conn)
	if err != nil {
		return err
	}

	if err := d.Set("ebs_block_device", ibds["ebs"]); err != nil {
		return err
	}
	if ibds["root"] != nil {
		if err := d.Set("root_block_device", []interface{}{ibds["root"]}); err != nil {
			return err
		}
	}

	return nil
}

func readBlockDevicesFromInstance(instance *ec2.Instance, conn *ec2.EC2) (map[string]interface{}, error) {
	blockDevices := make(map[string]interface{})
	blockDevices["ebs"] = make([]map[string]interface{}, 0)
	blockDevices["root"] = nil

	instanceBlockDevices := make(map[string]*ec2.InstanceBlockDeviceMapping)
	for _, bd := range instance.BlockDeviceMappings {
		if bd.Ebs != nil {
			instanceBlockDevices[*(bd.Ebs.VolumeId)] = bd
		}
	}

	if len(instanceBlockDevices) == 0 {
		return nil, nil
	}

	volIDs := make([]*string, 0, len(instanceBlockDevices))
	for volID := range instanceBlockDevices {
		volIDs = append(volIDs, aws.String(volID))
	}

	// Need to call DescribeVolumes to get volume_size and volume_type for each
	// EBS block device
	volResp, err := conn.DescribeVolumes(&ec2.DescribeVolumesInput{
		VolumeIds: volIDs,
	})
	if err != nil {
		return nil, err
	}

	for _, vol := range volResp.Volumes {
		instanceBd := instanceBlockDevices[*vol.VolumeId]
		bd := make(map[string]interface{})

		if instanceBd.Ebs != nil && instanceBd.Ebs.DeleteOnTermination != nil {
			bd["delete_on_termination"] = *instanceBd.Ebs.DeleteOnTermination
		}
		if vol.Size != nil {
			bd["volume_size"] = *vol.Size
		}
		if vol.VolumeType != nil {
			bd["volume_type"] = *vol.VolumeType
		}
		if vol.Iops != nil {
			bd["iops"] = *vol.Iops
		}

		if blockDeviceIsRoot(instanceBd, instance) {
			blockDevices["root"] = bd
		} else {
			if instanceBd.DeviceName != nil {
				bd["device_name"] = *instanceBd.DeviceName
			}
			if vol.Encrypted != nil {
				bd["encrypted"] = *vol.Encrypted
			}
			if vol.SnapshotId != nil {
				bd["snapshot_id"] = *vol.SnapshotId
			}

			blockDevices["ebs"] = append(blockDevices["ebs"].([]map[string]interface{}), bd)
		}
	}

	return blockDevices, nil
}

func blockDeviceIsRoot(bd *ec2.InstanceBlockDeviceMapping, instance *ec2.Instance) bool {
	return (bd.DeviceName != nil &&
		instance.RootDeviceName != nil &&
		*bd.DeviceName == *instance.RootDeviceName)
}

func fetchRootDeviceName(ami string, conn *ec2.EC2) (*string, error) {
	if ami == "" {
		return nil, fmt.Errorf("Cannot fetch root device name for blank AMI ID.")
	}

	log.Printf("[DEBUG] Describing AMI %q to get root block device name", ami)
	res, err := conn.DescribeImages(&ec2.DescribeImagesInput{
		ImageIds: []*string{aws.String(ami)},
	})
	if err != nil {
		return nil, err
	}

	// For a bad image, we just return nil so we don't block a refresh
	if len(res.Images) == 0 {
		return nil, nil
	}

	image := res.Images[0]
	rootDeviceName := image.RootDeviceName

	// Some AMIs have a RootDeviceName like "/dev/sda1" that does not appear as a
	// DeviceName in the BlockDeviceMapping list (which will instead have
	// something like "/dev/sda")
	//
	// While this seems like it breaks an invariant of AMIs, it ends up working
	// on the AWS side, and AMIs like this are common enough that we need to
	// special case it so Terraform does the right thing.
	//
	// Our heuristic is: if the RootDeviceName does not appear in the
	// BlockDeviceMapping, assume that the DeviceName of the first
	// BlockDeviceMapping entry serves as the root device.
	rootDeviceNameInMapping := false
	for _, bdm := range image.BlockDeviceMappings {
		if bdm.DeviceName == image.RootDeviceName {
			rootDeviceNameInMapping = true
		}
	}

	if !rootDeviceNameInMapping && len(image.BlockDeviceMappings) > 0 {
		rootDeviceName = image.BlockDeviceMappings[0].DeviceName
	}

	if rootDeviceName == nil {
		return nil, fmt.Errorf("[WARN] Error finding Root Device Name for AMI (%s)", ami)
	}

	return rootDeviceName, nil
}

func readBlockDeviceMappingsFromConfig(
	d *schema.ResourceData, conn *ec2.EC2) ([]*ec2.BlockDeviceMapping, error) {
	blockDevices := make([]*ec2.BlockDeviceMapping, 0)

	if v, ok := d.GetOk("ebs_block_device"); ok {
		vL := v.(*schema.Set).List()
		for _, v := range vL {
			bd := v.(map[string]interface{})
			ebs := &ec2.EbsBlockDevice{
				DeleteOnTermination: aws.Bool(bd["delete_on_termination"].(bool)),
			}

			if v, ok := bd["snapshot_id"].(string); ok && v != "" {
				ebs.SnapshotId = aws.String(v)
			}

			if v, ok := bd["encrypted"].(bool); ok && v {
				ebs.Encrypted = aws.Bool(v)
			}

			if v, ok := bd["volume_size"].(int); ok && v != 0 {
				ebs.VolumeSize = aws.Int64(int64(v))
			}

			if v, ok := bd["volume_type"].(string); ok && v != "" {
				ebs.VolumeType = aws.String(v)
			}

			if v, ok := bd["iops"].(int); ok && v > 0 {
				ebs.Iops = aws.Int64(int64(v))
			}

			blockDevices = append(blockDevices, &ec2.BlockDeviceMapping{
				DeviceName: aws.String(bd["device_name"].(string)),
				Ebs:        ebs,
			})
		}
	}

	if v, ok := d.GetOk("ephemeral_block_device"); ok {
		vL := v.(*schema.Set).List()
		for _, v := range vL {
			bd := v.(map[string]interface{})
			blockDevices = append(blockDevices, &ec2.BlockDeviceMapping{
				DeviceName:  aws.String(bd["device_name"].(string)),
				VirtualName: aws.String(bd["virtual_name"].(string)),
			})
		}
	}

	if v, ok := d.GetOk("root_block_device"); ok {
		vL := v.(*schema.Set).List()
		if len(vL) > 1 {
			return nil, fmt.Errorf("Cannot specify more than one root_block_device.")
		}
		for _, v := range vL {
			bd := v.(map[string]interface{})
			ebs := &ec2.EbsBlockDevice{
				DeleteOnTermination: aws.Bool(bd["delete_on_termination"].(bool)),
			}

			if v, ok := bd["volume_size"].(int); ok && v != 0 {
				ebs.VolumeSize = aws.Int64(int64(v))
			}

			if v, ok := bd["volume_type"].(string); ok && v != "" {
				ebs.VolumeType = aws.String(v)
			}

			if v, ok := bd["iops"].(int); ok && v > 0 {
				ebs.Iops = aws.Int64(int64(v))
			}

			if dn, err := fetchRootDeviceName(d.Get("ami").(string), conn); err == nil {
				if dn == nil {
					return nil, fmt.Errorf(
						"Expected 1 AMI for ID: %s, got none",
						d.Get("ami").(string))
				}

				blockDevices = append(blockDevices, &ec2.BlockDeviceMapping{
					DeviceName: dn,
					Ebs:        ebs,
				})
			} else {
				return nil, err
			}
		}
	}

	return blockDevices, nil
}

type awsInstanceOpts struct {
<<<<<<< HEAD
	BlockDeviceMappings               []*ec2.BlockDeviceMapping
	DisableAPITermination             *bool
	EBSOptimized                      *bool
	Monitoring                        *ec2.RunInstancesMonitoringEnabled
	IAMInstanceProfile                *ec2.IAMInstanceProfileSpecification
	ImageID                           *string
	InstanceType                      *string
	InstanceInitiatedShutdownBehavior *string
	KeyName                           *string
	NetworkInterfaces                 []*ec2.InstanceNetworkInterfaceSpecification
	Placement                         *ec2.Placement
	PrivateIPAddress                  *string
	SecurityGroupIDs                  []*string
	SecurityGroups                    []*string
	SpotPlacement                     *ec2.SpotPlacement
	SubnetID                          *string
	UserData64                        *string
=======
	BlockDeviceMappings   []*ec2.BlockDeviceMapping
	DisableAPITermination *bool
	EBSOptimized          *bool
	Monitoring            *ec2.RunInstancesMonitoringEnabled
	IAMInstanceProfile    *ec2.IamInstanceProfileSpecification
	ImageID               *string
	InstanceType          *string
	KeyName               *string
	NetworkInterfaces     []*ec2.InstanceNetworkInterfaceSpecification
	Placement             *ec2.Placement
	PrivateIPAddress      *string
	SecurityGroupIDs      []*string
	SecurityGroups        []*string
	SpotPlacement         *ec2.SpotPlacement
	SubnetID              *string
	UserData64            *string
>>>>>>> f9fac0bc
}

func buildAwsInstanceOpts(
	d *schema.ResourceData, meta interface{}) (*awsInstanceOpts, error) {
	conn := meta.(*AWSClient).ec2conn

	opts := &awsInstanceOpts{
		DisableAPITermination: aws.Bool(d.Get("disable_api_termination").(bool)),
		EBSOptimized:          aws.Bool(d.Get("ebs_optimized").(bool)),
		ImageID:               aws.String(d.Get("ami").(string)),
		InstanceType:          aws.String(d.Get("instance_type").(string)),
	}

	if v := d.Get("instance_initiated_shutdown_behavior").(string); v != "" {
		opts.InstanceInitiatedShutdownBehavior = aws.String(v)
	}

	opts.Monitoring = &ec2.RunInstancesMonitoringEnabled{
		Enabled: aws.Bool(d.Get("monitoring").(bool)),
	}

	opts.IAMInstanceProfile = &ec2.IamInstanceProfileSpecification{
		Name: aws.String(d.Get("iam_instance_profile").(string)),
	}

	opts.UserData64 = aws.String(
		base64.StdEncoding.EncodeToString([]byte(d.Get("user_data").(string))))

	// check for non-default Subnet, and cast it to a String
	subnet, hasSubnet := d.GetOk("subnet_id")
	subnetID := subnet.(string)

	// Placement is used for aws_instance; SpotPlacement is used for
	// aws_spot_instance_request. They represent the same data. :-|
	opts.Placement = &ec2.Placement{
		AvailabilityZone: aws.String(d.Get("availability_zone").(string)),
		GroupName:        aws.String(d.Get("placement_group").(string)),
	}

	opts.SpotPlacement = &ec2.SpotPlacement{
		AvailabilityZone: aws.String(d.Get("availability_zone").(string)),
		GroupName:        aws.String(d.Get("placement_group").(string)),
	}

	if v := d.Get("tenancy").(string); v != "" {
		opts.Placement.Tenancy = aws.String(v)
	}

	associatePublicIPAddress := d.Get("associate_public_ip_address").(bool)

	var groups []*string
	if v := d.Get("security_groups"); v != nil {
		// Security group names.
		// For a nondefault VPC, you must use security group IDs instead.
		// See http://docs.aws.amazon.com/AWSEC2/latest/APIReference/API_RunInstances.html
		sgs := v.(*schema.Set).List()
		if len(sgs) > 0 && hasSubnet {
			log.Printf("[WARN] Deprecated. Attempting to use 'security_groups' within a VPC instance. Use 'vpc_security_group_ids' instead.")
		}
		for _, v := range sgs {
			str := v.(string)
			groups = append(groups, aws.String(str))
		}
	}

	if hasSubnet && associatePublicIPAddress {
		// If we have a non-default VPC / Subnet specified, we can flag
		// AssociatePublicIpAddress to get a Public IP assigned. By default these are not provided.
		// You cannot specify both SubnetId and the NetworkInterface.0.* parameters though, otherwise
		// you get: Network interfaces and an instance-level subnet ID may not be specified on the same request
		// You also need to attach Security Groups to the NetworkInterface instead of the instance,
		// to avoid: Network interfaces and an instance-level security groups may not be specified on
		// the same request
		ni := &ec2.InstanceNetworkInterfaceSpecification{
			AssociatePublicIpAddress: aws.Bool(associatePublicIPAddress),
			DeviceIndex:              aws.Int64(int64(0)),
			SubnetId:                 aws.String(subnetID),
			Groups:                   groups,
		}

		if v, ok := d.GetOk("private_ip"); ok {
			ni.PrivateIpAddress = aws.String(v.(string))
		}

		if v := d.Get("vpc_security_group_ids").(*schema.Set); v.Len() > 0 {
			for _, v := range v.List() {
				ni.Groups = append(ni.Groups, aws.String(v.(string)))
			}
		}

		opts.NetworkInterfaces = []*ec2.InstanceNetworkInterfaceSpecification{ni}
	} else {
		if subnetID != "" {
			opts.SubnetID = aws.String(subnetID)
		}

		if v, ok := d.GetOk("private_ip"); ok {
			opts.PrivateIPAddress = aws.String(v.(string))
		}
		if opts.SubnetID != nil &&
			*opts.SubnetID != "" {
			opts.SecurityGroupIDs = groups
		} else {
			opts.SecurityGroups = groups
		}

		if v := d.Get("vpc_security_group_ids").(*schema.Set); v.Len() > 0 {
			for _, v := range v.List() {
				opts.SecurityGroupIDs = append(opts.SecurityGroupIDs, aws.String(v.(string)))
			}
		}
	}

	if v, ok := d.GetOk("key_name"); ok {
		opts.KeyName = aws.String(v.(string))
	}

	blockDevices, err := readBlockDeviceMappingsFromConfig(d, conn)
	if err != nil {
		return nil, err
	}
	if len(blockDevices) > 0 {
		opts.BlockDeviceMappings = blockDevices
	}

	return opts, nil
}

func awsTerminateInstance(conn *ec2.EC2, id string) error {
	log.Printf("[INFO] Terminating instance: %s", id)
	req := &ec2.TerminateInstancesInput{
		InstanceIds: []*string{aws.String(id)},
	}
	if _, err := conn.TerminateInstances(req); err != nil {
		return fmt.Errorf("Error terminating instance: %s", err)
	}

	log.Printf("[DEBUG] Waiting for instance (%s) to become terminated", id)

	stateConf := &resource.StateChangeConf{
		Pending:    []string{"pending", "running", "shutting-down", "stopped", "stopping"},
		Target:     "terminated",
		Refresh:    InstanceStateRefreshFunc(conn, id),
		Timeout:    10 * time.Minute,
		Delay:      10 * time.Second,
		MinTimeout: 3 * time.Second,
	}

	_, err := stateConf.WaitForState()
	if err != nil {
		return fmt.Errorf(
			"Error waiting for instance (%s) to terminate: %s", id, err)
	}

	return nil
}<|MERGE_RESOLUTION|>--- conflicted
+++ resolved
@@ -330,44 +330,24 @@
 
 	// Build the creation struct
 	runOpts := &ec2.RunInstancesInput{
-<<<<<<< HEAD
-		BlockDeviceMappings:               instanceOpts.BlockDeviceMappings,
-		DisableAPITermination:             instanceOpts.DisableAPITermination,
-		EBSOptimized:                      instanceOpts.EBSOptimized,
-		Monitoring:                        instanceOpts.Monitoring,
-		IAMInstanceProfile:                instanceOpts.IAMInstanceProfile,
-		ImageID:                           instanceOpts.ImageID,
-		InstanceType:                      instanceOpts.InstanceType,
-		InstanceInitiatedShutdownBehavior: instanceOpts.InstanceInitiatedShutdownBehavior,
-		KeyName:           instanceOpts.KeyName,
-		MaxCount:          aws.Int64(int64(1)),
-		MinCount:          aws.Int64(int64(1)),
-		NetworkInterfaces: instanceOpts.NetworkInterfaces,
-		Placement:         instanceOpts.Placement,
-		PrivateIPAddress:  instanceOpts.PrivateIPAddress,
-		SecurityGroupIDs:  instanceOpts.SecurityGroupIDs,
-		SecurityGroups:    instanceOpts.SecurityGroups,
-		SubnetID:          instanceOpts.SubnetID,
-		UserData:          instanceOpts.UserData64,
-=======
 		BlockDeviceMappings:   instanceOpts.BlockDeviceMappings,
 		DisableApiTermination: instanceOpts.DisableAPITermination,
 		EbsOptimized:          instanceOpts.EBSOptimized,
 		Monitoring:            instanceOpts.Monitoring,
 		IamInstanceProfile:    instanceOpts.IAMInstanceProfile,
 		ImageId:               instanceOpts.ImageID,
-		InstanceType:          instanceOpts.InstanceType,
-		KeyName:               instanceOpts.KeyName,
-		MaxCount:              aws.Int64(int64(1)),
-		MinCount:              aws.Int64(int64(1)),
-		NetworkInterfaces:     instanceOpts.NetworkInterfaces,
-		Placement:             instanceOpts.Placement,
-		PrivateIpAddress:      instanceOpts.PrivateIPAddress,
-		SecurityGroupIds:      instanceOpts.SecurityGroupIDs,
-		SecurityGroups:        instanceOpts.SecurityGroups,
-		SubnetId:              instanceOpts.SubnetID,
-		UserData:              instanceOpts.UserData64,
->>>>>>> f9fac0bc
+		InstanceInitiatedShutdownBehavior: instanceOpts.InstanceInitiatedShutdownBehavior,
+		InstanceType:                      instanceOpts.InstanceType,
+		KeyName:                           instanceOpts.KeyName,
+		MaxCount:                          aws.Int64(int64(1)),
+		MinCount:                          aws.Int64(int64(1)),
+		NetworkInterfaces:                 instanceOpts.NetworkInterfaces,
+		Placement:                         instanceOpts.Placement,
+		PrivateIpAddress:                  instanceOpts.PrivateIPAddress,
+		SecurityGroupIds:                  instanceOpts.SecurityGroupIDs,
+		SecurityGroups:                    instanceOpts.SecurityGroups,
+		SubnetId:                          instanceOpts.SubnetID,
+		UserData:                          instanceOpts.UserData64,
 	}
 
 	// Create the instance
@@ -607,7 +587,7 @@
 	if d.HasChange("instance_initiated_shutdown_behavior") {
 		log.Printf("[INFO] Modifying instance %s", d.Id())
 		_, err := conn.ModifyInstanceAttribute(&ec2.ModifyInstanceAttributeInput{
-			InstanceID: aws.String(d.Id()),
+			InstanceId: aws.String(d.Id()),
 			InstanceInitiatedShutdownBehavior: &ec2.AttributeValue{
 				Value: aws.String(d.Get("instance_initiated_shutdown_behavior").(string)),
 			},
@@ -917,15 +897,14 @@
 }
 
 type awsInstanceOpts struct {
-<<<<<<< HEAD
 	BlockDeviceMappings               []*ec2.BlockDeviceMapping
 	DisableAPITermination             *bool
 	EBSOptimized                      *bool
 	Monitoring                        *ec2.RunInstancesMonitoringEnabled
-	IAMInstanceProfile                *ec2.IAMInstanceProfileSpecification
+	IAMInstanceProfile                *ec2.IamInstanceProfileSpecification
 	ImageID                           *string
+	InstanceInitiatedShutdownBehavior *string
 	InstanceType                      *string
-	InstanceInitiatedShutdownBehavior *string
 	KeyName                           *string
 	NetworkInterfaces                 []*ec2.InstanceNetworkInterfaceSpecification
 	Placement                         *ec2.Placement
@@ -935,24 +914,6 @@
 	SpotPlacement                     *ec2.SpotPlacement
 	SubnetID                          *string
 	UserData64                        *string
-=======
-	BlockDeviceMappings   []*ec2.BlockDeviceMapping
-	DisableAPITermination *bool
-	EBSOptimized          *bool
-	Monitoring            *ec2.RunInstancesMonitoringEnabled
-	IAMInstanceProfile    *ec2.IamInstanceProfileSpecification
-	ImageID               *string
-	InstanceType          *string
-	KeyName               *string
-	NetworkInterfaces     []*ec2.InstanceNetworkInterfaceSpecification
-	Placement             *ec2.Placement
-	PrivateIPAddress      *string
-	SecurityGroupIDs      []*string
-	SecurityGroups        []*string
-	SpotPlacement         *ec2.SpotPlacement
-	SubnetID              *string
-	UserData64            *string
->>>>>>> f9fac0bc
 }
 
 func buildAwsInstanceOpts(
